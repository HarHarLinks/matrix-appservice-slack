/*
Copyright 2019 The Matrix.org Foundation C.I.C.

Licensed under the Apache License, Version 2.0 (the "License");
you may not use this file except in compliance with the License.
You may obtain a copy of the License at

    http://www.apache.org/licenses/LICENSE-2.0

Unless required by applicable law or agreed to in writing, software
distributed under the License is distributed on an "AS IS" BASIS,
WITHOUT WARRANTIES OR CONDITIONS OF ANY KIND, either express or implied.
See the License for the specific language governing permissions and
limitations under the License.
*/

import { BaseSlackHandler, ISlackEvent, ISlackMessageEvent, ISlackMessage } from "./BaseSlackHandler";
import { BridgedRoom } from "./BridgedRoom";
import { Main } from "./Main";
import { Logging } from "matrix-appservice-bridge";

const log = Logging.get("SlackEventHandler");

interface ISlackEventChannelRenamed extends ISlackEvent {
    // https://api.slack.com/events/channel_rename
    id: string;
    name: string;
    created: number;
}

interface ISlackEventTeamDomainChanged extends ISlackEvent {
    url: string;
    domain: string;
}

interface ISlackEventReaction extends ISlackEvent {
    // https://api.slack.com/events/reaction_added
    reaction: string;
    item: ISlackMessage;
}

const HTTP_OK = 200;

export type EventHandlerCallback = (status: number, body?: string, headers?: {[header: string]: string}) => void;

export class SlackEventHandler extends BaseSlackHandler {
    /**
     * SUPPORTED_EVENTS corresponds to the types of events
     * handled in `handle`. This is useful if you need to subscribe
     * to events in order to handle them.
     */
    protected static SUPPORTED_EVENTS: string[] = ["message", "reaction_added", "reaction_removed",
    "team_domain_change", "channel_rename", "user_typing"];
    constructor(main: Main) {
        super(main);
    }

    public onVerifyUrl(challenge: string, response: EventHandlerCallback) {
        response(
            HTTP_OK,
            JSON.stringify({challenge}),
            {"Content-Type": "application/json"},
        );
    }

    /**
     * Handles a slack event request.
     * @param ISlackEventParams
     */
    public async handle(event: ISlackEvent, teamId: string, response: EventHandlerCallback) {
        try {
            log.debug("Received slack event:", event, teamId);

            const endTimer = this.main.startTimer("remote_request_seconds");
            // See https://api.slack.com/events-api#responding_to_events
            // We must respond within 3 seconds or it will be sent again!
            response(HTTP_OK, "OK");

            let err: string|null = null;
            try {
                switch (event.type) {
                    case "message":
                        await this.handleMessageEvent(event as ISlackMessageEvent, teamId);
                        break;
                    case "reaction_added":
                    case "reaction_removed":
                        await this.handleReaction(event as ISlackEventReaction, teamId);
                        break;
                    case "channel_rename":
                        await this.handleChannelRenameEvent(event as ISlackEventChannelRenamed);
                        break;
                    case "team_domain_change":
                        await this.handleDomainChangeEvent(event as ISlackEventTeamDomainChanged, teamId);
                        break;
                    case "user_typing":
                        await this.handleTyping(event, teamId);
                        break;
                    // XXX: Unused?
                    case "file_comment_added":
                    default:
                        err = "unknown_event";
                }
            } catch (ex) {
                log.warn("Didn't handle event:", ex);
                err = ex;
            }

            if (err === "unknown_channel") {
                const chanIdMix = `${event.channel} (${teamId})`;
                log.warn(`Ignoring message from unrecognised slack channel id: ${chanIdMix}`);
                this.main.incCounter("received_messages", {side: "remote"});
                endTimer({outcome: "dropped"});
                return;
            } else if (err === "unknown_event") {
                endTimer({outcome: "dropped"});
            } else if (err !== null) {
                endTimer({outcome: "fail"});
            }

            if (err === null) {
                endTimer({outcome: "success"});
            } else {
                log.error("Failed to handle slack event:", err);
            }
        } catch (e) {
            log.error("SlackEventHandler.handle failed:", e);
        }
    }
    /**
     * Attempts to handle the `message` event.
     *
     * Sends a message to Matrix if it understands enough of the message to do so.
     * Attempts to make the message as native-matrix feeling as it can.
     * @param ISlackEventParamsMessage The slack message event to handle.
     */
    protected async handleMessageEvent(event: ISlackMessageEvent, teamId: string) {
        const room = this.main.getRoomBySlackChannelId(event.channel) as BridgedRoom;
        if (!room) { throw new Error("unknown_channel"); }

        if (event.subtype === "bot_message" &&
            (!room.SlackBotId || event.bot_id === room.SlackBotId)) {
            return;
        }

        // Only count received messages that aren't self-reflections
        this.main.incCounter("received_messages", {side: "remote"});

        const token = room.AccessToken;

        const msg = Object.assign({}, event, {
            channel_id: event.channel,
            team_domain: room.SlackTeamDomain || room.SlackTeamId,
            team_id: teamId,
            user_id: event.user || event.bot_id,
        });

<<<<<<< HEAD
        if (!token) {
=======
        if (params.event.type === "reaction_added") {
            return room.onSlackReactionAdded(msg);
        }
        // TODO: We cannot remove reactions yet, see https://github.com/matrix-org/matrix-appservice-slack/issues/154
        /* else if (params.event.type === "reaction_removed") {
            return room.onSlackReactionRemoved(msg);
        } */

        if (!room.SlackClient) {
>>>>>>> b4c6d6b4
            // If we can't look up more details about the message
            // (because we don't have a master token), but it has text,
            // just send the message as text.
            log.warn("no slack token for " + room.SlackTeamDomain || room.SlackChannelId);
            return room.onSlackMessage(msg, teamId);
        }

        // Handle events with attachments like bot messages.
        if (msg.type === "message" && msg.attachments) {
            for (const attachment of msg.attachments) {
                msg.text = attachment.fallback;
<<<<<<< HEAD
                msg.text = await this.doChannelUserReplacements(msg, msg.text!, token);
                return await room.onSlackMessage(msg, teamId);
=======
                msg.text = await this.doChannelUserReplacements(msg, msg.text!, room.SlackClient);
                return await room.onSlackMessage(msg);
>>>>>>> b4c6d6b4
            }
            if (msg.text === "") {
                return;
            }
            msg.text = msg.text;
        }

        // In this method we must standardise the message object so that
        // getGhostForSlackMessage works correctly.
        if (msg.subtype === "file_comment" && msg.comment) {
            msg.user_id = msg.comment.user;
        } else if (msg.subtype === "message_changed" && msg.message && msg.previous_message) {
            msg.user_id = msg.message.user;
            msg.text = msg.message.text;
            msg.previous_message.text = (await this.doChannelUserReplacements(
                msg, msg.previous_message!.text!, room.SlackClient)
            )!;

            // Check if the edit was sent by a bot
            if (msg.message.bot_id !== undefined) {
                // Check the edit wasn't sent by us
                if (msg.message.bot_id === room.SlackBotId) {
                    return;
                } else {
                    msg.user_id = msg.bot_id;
                }
            }
        } else if (msg.subtype === "message_deleted") {
            const store = this.main.eventStore;
            const originalEvent = await store.getEntryByRemoteId(msg.channel, msg.deleted_ts);
            const botClient = this.main.botIntent.getClient();
            return botClient.redactEvent(originalEvent.roomId, originalEvent.eventId);
        }

        if (!room.SlackClient) {
            // If we can't look up more details about the message
            // (because we don't have a master token), but it has text,
            // just send the message as text.
            log.warn("no slack token for " + room.SlackTeamDomain || room.SlackChannelId);
            return room.onSlackMessage(event, teamId);
        }

        let content: Buffer|undefined;

        if (msg.subtype === "file_share" && msg.file) {
            // we need a user token to be able to enablePublicSharing
            if (room.SlackClient) {
                // TODO check is_public when matrix supports authenticated media
                // https://github.com/matrix-org/matrix-doc/issues/701
                try {
                    msg.file = await this.enablePublicSharing(msg.file, room.SlackClient);
                    content = await this.fetchFileContent(msg.file);
                } catch {
                    // Couldn't get a shareable URL for the file, oh well.
                }
            }
        }

<<<<<<< HEAD
        msg.text = await this.doChannelUserReplacements(msg, msg.text!, token);
        return room.onSlackMessage(msg, teamId, content);
=======
        msg.text = await this.doChannelUserReplacements(msg, msg.text!, room.SlackClient);
        return room.onSlackMessage(msg, content);
>>>>>>> b4c6d6b4
    }

    private async handleReaction(event: ISlackEventReaction, teamId: string) {
        // Reactions store the channel in the item
        const channel = event.item.channel;
        const room = this.main.getRoomBySlackChannelId(channel) as BridgedRoom;
        if (!room) { throw new Error("unknown_channel"); }

        const msg = Object.assign({}, event, {
            channel_id: channel,
            team_domain: room.SlackTeamDomain || room.SlackTeamId,
            team_id: teamId,
            user_id: event.user || event.bot_id,
        });

        if (event.type === "reaction_added") {
            return room.onSlackReactionAdded(msg, teamId);
        }

        // TODO: We cannot remove reactions yet, see https://github.com/matrix-org/matrix-appservice-slack/issues/154
        /* else if (params.event.type === "reaction_removed") {
            return room.onSlackReactionRemoved(msg);
        } */
    }

    private async handleDomainChangeEvent(event: ISlackEventTeamDomainChanged, teamId: string) {
        this.main.getRoomsBySlackTeamId(teamId).forEach((room: BridgedRoom) => {
            room.SlackTeamDomain = event.domain;
            if (room.isDirty) {
                this.main.putRoomToStore(room);
            }
        });
    }

    private async handleChannelRenameEvent(event: ISlackEventChannelRenamed) {
        // TODO test me. and do we even need this? doesn't appear to be used anymore
        const room = this.main.getRoomBySlackChannelId(event.id);
        if (!room) { throw new Error("unknown_channel"); }

        const channelName = `${room.SlackTeamDomain}.#${event.name}`;
        room.SlackChannelName = channelName;
        if (room.isDirty) {
            this.main.putRoomToStore(room);
        }
    }

    private async handleTyping(event: ISlackEvent, teamId: string) {
        const room = this.main.getRoomBySlackChannelId(event.channel);
        if (!room) { throw new Error("unknown_channel"); }
        const typingEvent = Object.assign({}, event, {
            channel_id: event.channel,
            team_domain: room.SlackTeamDomain || room.SlackTeamId,
            team_id: teamId,
            user_id: event.user || event.bot_id,
        });
        await room.onSlackTyping(typingEvent, teamId);
    }

}<|MERGE_RESOLUTION|>--- conflicted
+++ resolved
@@ -154,11 +154,8 @@
             user_id: event.user || event.bot_id,
         });
 
-<<<<<<< HEAD
-        if (!token) {
-=======
-        if (params.event.type === "reaction_added") {
-            return room.onSlackReactionAdded(msg);
+        if (event.type === "reaction_added") {
+            return room.onSlackReactionAdded(msg, teamId);
         }
         // TODO: We cannot remove reactions yet, see https://github.com/matrix-org/matrix-appservice-slack/issues/154
         /* else if (params.event.type === "reaction_removed") {
@@ -166,7 +163,6 @@
         } */
 
         if (!room.SlackClient) {
->>>>>>> b4c6d6b4
             // If we can't look up more details about the message
             // (because we don't have a master token), but it has text,
             // just send the message as text.
@@ -178,13 +174,8 @@
         if (msg.type === "message" && msg.attachments) {
             for (const attachment of msg.attachments) {
                 msg.text = attachment.fallback;
-<<<<<<< HEAD
-                msg.text = await this.doChannelUserReplacements(msg, msg.text!, token);
+                msg.text = await this.doChannelUserReplacements(msg, msg.text!, room.SlackClient);
                 return await room.onSlackMessage(msg, teamId);
-=======
-                msg.text = await this.doChannelUserReplacements(msg, msg.text!, room.SlackClient);
-                return await room.onSlackMessage(msg);
->>>>>>> b4c6d6b4
             }
             if (msg.text === "") {
                 return;
@@ -243,13 +234,8 @@
             }
         }
 
-<<<<<<< HEAD
-        msg.text = await this.doChannelUserReplacements(msg, msg.text!, token);
+        msg.text = await this.doChannelUserReplacements(msg, msg.text!, room.SlackClient);
         return room.onSlackMessage(msg, teamId, content);
-=======
-        msg.text = await this.doChannelUserReplacements(msg, msg.text!, room.SlackClient);
-        return room.onSlackMessage(msg, content);
->>>>>>> b4c6d6b4
     }
 
     private async handleReaction(event: ISlackEventReaction, teamId: string) {
