"use strict";

const BaseSlackHandler = require('./BaseSlackHandler');
const Promise = require('bluebird');
const util = require("util");
const log = require("matrix-appservice-bridge").Logging.get("SlackEventHandler");

const UnknownEvent = function () {
};
const UnknownChannel = function (channel) {
    this.channel = channel;
};

/**
 * @constructor
 * @param {Main} main the toplevel bridge instance through which to
 * communicate with matrix.
 */
function SlackEventHandler(main) {
    this._main = main;
}

util.inherits(SlackEventHandler, BaseSlackHandler);

/**
 * Handles a slack event request.
 *
 * @param {Object} params HTTP body of the event request, as a JSON-parsed dictionary.
 * @param {string} params.team_id The unique identifier for the workspace/team where this event occurred.
 * @param {Object} params.event Slack event object
 * @param {string} params.event.type Slack event type
 * @param {string} params.type type of callback we are receiving. typically event_callback
 *     or url_verification.
 */
SlackEventHandler.prototype.handle = function (params, response) {
    try {
        log.debug("Received slack event:", params);

        var main = this._main;

        var endTimer = main.startTimer("remote_request_seconds");

        // respond to event url challenges
        if (params.type === 'url_verification') {
            response.writeHead(200, {"Content-Type": "application/json"});
            response.write(JSON.stringify({challenge: params.challenge}));
            response.end();
            return;
        }

        var result;
        switch (params.event.type) {
            case 'message':
                result = this.handleMessageEvent(params);
                break;
            case 'channel_rename':
                result = this.handleChannelRenameEvent(params);
                break;
            case 'team_domain_change':
                result = this.handleDomainChangeEvent(params);
                break;
            case 'file_comment_added':
                result = Promise.resolve();
                break;
            default:
                result = Promise.reject(new UnknownEvent());
        }

        result.then(() => endTimer({outcome: "success"}))
        .catch((e) => {
            if (e instanceof UnknownChannel) {
                log.warn("Ignoring message from unrecognised slack channel id : %s (%s)",
                    e.channel, params.team_id);
                main.incCounter("received_messages", {side: "remote"});
                endTimer({outcome: "dropped"});
                return;
            } else if (e instanceof UnknownEvent) {
                endTimer({outcome: "dropped"});
            } else {
                endTimer({outcome: "fail"});
            }
            log.error("Failed to handle slack event: ", e);
        });
    } catch (e) {
        log.error("SlackEventHandler.handle failed:", e);
    }

    // return 200 so slack doesn't keep sending the event
    response.writeHead(200, {"Content-Type": "text/plain"});
    response.end();

};

/**
 * Attempts to handle the `team_domain_change` event.
 *
 * @param {Object} params The event request emitted.
 * @param {Object} params.team_id The slack team_id for the event.
 * @param {string} params.event.domain The new team domain.
 */
SlackEventHandler.prototype.handleDomainChangeEvent = function (params) {
    this._main.getRoomsBySlackTeamId(params.team_id).forEach(room => {
        room.updateSlackTeamDomain(params.event.domain);
        if (room.isDirty()) {
            this._main.putRoomToStore(room);
        }
    });
    return Promise.resolve();
};

/**
 * Attempts to handle the `channel_rename` event.
 *
 * @param {Object} params The event request emitted.
 * @param {string} params.event.id The slack channel id
 * @param {string} params.event.name The new name
 */
SlackEventHandler.prototype.handleChannelRenameEvent = function (params) {
    //TODO test me. and do we even need this? doesn't appear to be used anymore
    var room = this._main.getRoomBySlackChannelId(params.event.channel.id);
    if (!room) throw new UnknownChannel(params.event.channel.id);

    var channel_name = room.getSlackTeamDomain() + ".#" + params.name;
    room.updateSlackChannelName(channel_name);
    if (room.isDirty()) {
        this._main.putRoomToStore(room);
    }
    return Promise.resolve();
};

/**
 * Attempts to handle the `message` event.
 *
 * Sends a message to Matrix if it understands enough of the message to do so.
 * Attempts to make the message as native-matrix feeling as it can.
 *
 * @param {Object} params The event request emitted.
 * @param {string} params.event.user Slack user ID of user sending the message.
 * @param {?string} params.event.text Text contents of the message, if a text message.
 * @param {string} params.event.channel The slack channel id
 * @param {string} params.event.ts The unique (per-channel) timestamp
 */
SlackEventHandler.prototype.handleMessageEvent = function (params) {
    var room = this._main.getRoomBySlackChannelId(params.event.channel);
    if (!room) throw new UnknownChannel(params.event.channel);

    if (params.event.subtype === 'bot_message' &&
        (!room.getSlackBotId() || params.event.bot_id === room.getSlackBotId())) {
        return Promise.resolve();
    }

    // Only count received messages that aren't self-reflections
    this._main.incCounter("received_messages", {side: "remote"});

    var token = room.getAccessToken();

    var msg = Object.assign({}, params.event, {
        user_id: params.event.user || params.event.bot_id,
        team_domain: room.getSlackTeamDomain() || room.getSlackTeamId(),
        team_id: params.team_id,
        channel_id: params.event.channel
    });

    var processMsg = msg.text || msg.subtype === 'message_deleted' || msg.files != undefined;

    if (msg.subtype === 'file_comment') {
        msg.user_id = msg.comment.user;
    }

    if (!token) {
        // If we can't look up more details about the message
        // (because we don't have a master token), but it has text,
        // just send the message as text.
        log.warn("no slack token for " + room.getSlackTeamDomain() || room.getSlackChannelId());

        return (processMsg) ? room.onSlackMessage(msg) : Promise.resolve();
    }

    if (!processMsg) {
        // TODO(paul): When I started looking at this code there was no lookupAndSendMessage()
        //   I wonder if this code path never gets called...?
        // lookupAndSendMessage(params.channel_id, params.timestamp, intent, roomID, token);
<<<<<<< HEAD
        console.log("Did not understand event. " + JSON.stringify(msg));
=======
        log.warn("Did not understand event: ", JSON.stringify(message));
>>>>>>> 0a28929b
        return Promise.resolve();
    }

    var result;
    if (msg.subtype === "file_share" && msg.file) {
        // TODO check is_public when matrix supports authenticated media https://github.com/matrix-org/matrix-doc/issues/701
        // we need a user token to be able to enablePublicSharing
        if (room.getSlackUserToken()) {
            result = this.enablePublicSharing(msg.file, room.getSlackUserToken())
                .then((file) => {
                    if (file) {
                        msg.file = file;
                    }

                    return this.fetchFileContent(msg.file, token)
                        .then((content) => {
                            msg.file._content = content;
                        });
                })
        }
    } else {
        result = Promise.resolve();
    }
<<<<<<< HEAD
=======

    msg.markdownText = msg.text;
>>>>>>> 0a28929b

    return result.then(() => msg)
        .then((msg) => this.replaceChannelIdsWithNames(msg, token))
        .then((msg) => this.replaceUserIdsWithNames(msg, token))
        .then((msg) => room.onSlackMessage(msg));
};

module.exports = SlackEventHandler;<|MERGE_RESOLUTION|>--- conflicted
+++ resolved
@@ -180,11 +180,7 @@
         // TODO(paul): When I started looking at this code there was no lookupAndSendMessage()
         //   I wonder if this code path never gets called...?
         // lookupAndSendMessage(params.channel_id, params.timestamp, intent, roomID, token);
-<<<<<<< HEAD
-        console.log("Did not understand event. " + JSON.stringify(msg));
-=======
         log.warn("Did not understand event: ", JSON.stringify(message));
->>>>>>> 0a28929b
         return Promise.resolve();
     }
 
@@ -208,11 +204,6 @@
     } else {
         result = Promise.resolve();
     }
-<<<<<<< HEAD
-=======
-
-    msg.markdownText = msg.text;
->>>>>>> 0a28929b
 
     return result.then(() => msg)
         .then((msg) => this.replaceChannelIdsWithNames(msg, token))
