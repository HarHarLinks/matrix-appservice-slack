{
  "name": "matrix-appservice-slack",
  "version": "0.3.2",
  "description": "A Matrix <--> Slack bridge",
  "main": "app.js",
  "scripts": {
    "start": "node ./lib/app.js",
    "build": "tsc",
<<<<<<< HEAD
    "test": "mocha --reporter list --ui bdd --require ts-node/register --require source-map-support/register --recursive lib/tests/config.js lib/tests",
=======
    "test": "mocha --reporter list --ui bdd --require ts-node/register --require source-map-support/register --recursive lib/tests",
>>>>>>> 9d93f6c8
    "lint": "tslint -p tsconfig.json"
  },
  "repository": {
    "type": "git",
    "url": "git+https://github.com/matrix-org/matrix-appservice-slack.git"
  },
  "keywords": [
    "matrix-org",
    "slack"
  ],
  "author": "Matrix.org",
  "license": "Apache-2.0",
  "bugs": {
    "url": "https://github.com/matrix-org/matrix-appservice-slack/issues"
  },
  "homepage": "https://github.com/matrix-org/matrix-appservice-slack#readme",
  "dependencies": {
    "@slack/rtm-api": "^5.0.1",
    "Slackdown": "Half-Shot/slackdown#efd8934a3d9c3bf0064c0b217c5cf6b62ee697e4",
    "chai": "^4.2.0",
    "chalk": "^2.4.1",
    "matrix-appservice-bridge": "^1.9.0",
    "minimist": "^1.2",
    "nedb": "^1.8.0",
    "node-emoji": "^1.10.0",
    "randomstring": "^1",
<<<<<<< HEAD
    "request-promise": "^3.0.0",
    "request-promise-native": "^1.0.7",
    "source-map-support": "^0.5.12",
    "ts-node": "^8.3.0",
=======
    "request-promise-native": "^1.0.7",
>>>>>>> 9d93f6c8
    "uuid": "^3.3.2",
    "winston": "^3.1.0",
    "winston-daily-rotate-file": "^3.3.3",
    "yargs": "^13.2.4"
  },
  "devDependencies": {
    "@types/nedb": "^1.8.7",
    "@types/node": "^12.0.10",
    "@types/randomstring": "^1.1.6",
    "@types/yargs-parser": "^13.0.0",
    "@types/yargs": "^13.0.0",
    "@types/request-promise-native": "^1.0.16",
    "@types/uuid": "^3.4.5",
    "@types/chai": "^4.1.7",
    "@types/express": "^4.17.0",
    "@types/mocha": "^5.2.7",
    "@types/node-emoji": "^1.8.1",
    "mocha": "^6.1.4",
    "tslint": "^5.18.0",
<<<<<<< HEAD
    "typescript": "^3.5"
=======
    "typescript": "^3.5",
    "source-map-support": "^0.5.12",
    "ts-node": "^8.3.0"
>>>>>>> 9d93f6c8
  }
}<|MERGE_RESOLUTION|>--- conflicted
+++ resolved
@@ -6,11 +6,7 @@
   "scripts": {
     "start": "node ./lib/app.js",
     "build": "tsc",
-<<<<<<< HEAD
-    "test": "mocha --reporter list --ui bdd --require ts-node/register --require source-map-support/register --recursive lib/tests/config.js lib/tests",
-=======
     "test": "mocha --reporter list --ui bdd --require ts-node/register --require source-map-support/register --recursive lib/tests",
->>>>>>> 9d93f6c8
     "lint": "tslint -p tsconfig.json"
   },
   "repository": {
@@ -37,14 +33,7 @@
     "nedb": "^1.8.0",
     "node-emoji": "^1.10.0",
     "randomstring": "^1",
-<<<<<<< HEAD
-    "request-promise": "^3.0.0",
     "request-promise-native": "^1.0.7",
-    "source-map-support": "^0.5.12",
-    "ts-node": "^8.3.0",
-=======
-    "request-promise-native": "^1.0.7",
->>>>>>> 9d93f6c8
     "uuid": "^3.3.2",
     "winston": "^3.1.0",
     "winston-daily-rotate-file": "^3.3.3",
@@ -64,12 +53,8 @@
     "@types/node-emoji": "^1.8.1",
     "mocha": "^6.1.4",
     "tslint": "^5.18.0",
-<<<<<<< HEAD
-    "typescript": "^3.5"
-=======
     "typescript": "^3.5",
     "source-map-support": "^0.5.12",
     "ts-node": "^8.3.0"
->>>>>>> 9d93f6c8
   }
 }