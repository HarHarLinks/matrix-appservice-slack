--- conflicted
+++ resolved
@@ -18,10 +18,6 @@
 import { BridgedRoom } from "./BridgedRoom";
 import { Main } from "./Main";
 import { Logging } from "matrix-appservice-bridge";
-import { ConversationsInfoResponse } from "./SlackResponses";
-import { WebClient } from "@slack/web-api";
-import { PuppetEntry } from "./datastore/Models";
-
 const log = Logging.get("SlackEventHandler");
 
 interface ISlackEventChannelRenamed extends ISlackEvent {
@@ -143,15 +139,10 @@
      * @param ISlackEventParamsMessage The slack message event to handle.
      */
     protected async handleMessageEvent(event: ISlackMessageEvent, teamId: string) {
-<<<<<<< HEAD
-        const room = this.main.getRoomBySlackChannelId(event.channel) as BridgedRoom;
+        const room = this.main.rooms.getBySlackChannelId(event.channel) as BridgedRoom;
         const team = await this.main.datastore.getTeam(teamId);
         if (!room) { throw Error("unknown_channel"); }
         if (!team) { throw Error("unknown_team"); }
-=======
-        const room = this.main.rooms.getBySlackChannelId(event.channel) as BridgedRoom;
-        if (!room) { throw new Error("unknown_channel"); }
->>>>>>> e026a591
 
         if (event.bot_id && (event.bot_id === team.bot_id)) {
             return;
@@ -259,14 +250,10 @@
     private async handleReaction(event: ISlackEventReaction, teamId: string) {
         // Reactions store the channel in the item
         const channel = event.item.channel;
-<<<<<<< HEAD
-        const room = this.main.getRoomBySlackChannelId(channel) as BridgedRoom;
+        const room = this.main.rooms.getBySlackChannelId(channel) as BridgedRoom;
         const team = await this.main.datastore.getTeam(teamId);
         if (!room) { throw Error("unknown_channel"); }
-=======
-        const room = this.main.rooms.getBySlackChannelId(channel) as BridgedRoom;
-        if (!room) { throw new Error("unknown_channel"); }
->>>>>>> e026a591
+        if (!team) { throw Error("unknown_team"); }
 
         const msg = Object.assign({}, event, {
             channel_id: channel,
@@ -286,31 +273,17 @@
     }
 
     private async handleDomainChangeEvent(event: ISlackEventTeamDomainChanged, teamId: string) {
-<<<<<<< HEAD
         const team = await this.main.datastore.getTeam(teamId);
         if (team) {
             team.domain = event.domain;
             await this.main.datastore.upsertTeam(team);
         }
-=======
-        await Promise.all(this.main.rooms.getBySlackTeamId(teamId).map(async (room: BridgedRoom) => {
-            room.SlackTeamDomain = event.domain;
-            if (room.isDirty) {
-                await this.main.datastore.upsertRoom(room);
-            }
-        }));
->>>>>>> e026a591
     }
 
     private async handleChannelRenameEvent(event: ISlackEventChannelRenamed) {
         // TODO test me. and do we even need this? doesn't appear to be used anymore
-<<<<<<< HEAD
-        const room = this.main.getRoomBySlackChannelId(event.id);
-        if (!room) { throw Error("unknown_channel"); }
-=======
         const room = this.main.rooms.getBySlackChannelId(event.id);
         if (!room) { throw new Error("unknown_channel"); }
->>>>>>> e026a591
 
         const channelName = `#${event.name}`;
         room.SlackChannelName = channelName;
@@ -320,14 +293,10 @@
     }
 
     private async handleTyping(event: ISlackEvent, teamId: string) {
-<<<<<<< HEAD
-        const room = this.main.getRoomBySlackChannelId(event.channel);
+        const room = this.main.rooms.getBySlackChannelId(event.channel);
         const team = await this.main.datastore.getTeam(teamId);
         if (!room) { throw Error("unknown_channel"); }
-=======
-        const room = this.main.rooms.getBySlackChannelId(event.channel);
-        if (!room) { throw new Error("unknown_channel"); }
->>>>>>> e026a591
+        if (!team) { throw Error("unknown_team"); }
         const typingEvent = Object.assign({}, event, {
             channel_id: event.channel,
             team_domain: team!.domain || room.SlackTeamId,
