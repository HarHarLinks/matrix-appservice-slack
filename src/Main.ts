/*
Copyright 2019 The Matrix.org Foundation C.I.C.

Licensed under the Apache License, Version 2.0 (the "License");
you may not use this file except in compliance with the License.
You may obtain a copy of the License at

    http://www.apache.org/licenses/LICENSE-2.0

Unless required by applicable law or agreed to in writing, software
distributed under the License is distributed on an "AS IS" BASIS,
WITHOUT WARRANTIES OR CONDITIONS OF ANY KIND, either express or implied.
See the License for the specific language governing permissions and
limitations under the License.
*/

import { Bridge, PrometheusMetrics, StateLookup,
    Logging, Intent, MatrixUser as BridgeMatrixUser,
    Request } from "matrix-appservice-bridge";
import * as path from "path";
import * as randomstring from "randomstring";
import { WebClient } from "@slack/web-api";
import { IConfig, CACHING_DEFAULTS } from "./IConfig";
import { OAuth2 } from "./OAuth2";
import { BridgedRoom } from "./BridgedRoom";
import { SlackGhost } from "./SlackGhost";
import { MatrixUser } from "./MatrixUser";
import { SlackHookHandler } from "./SlackHookHandler";
import { AdminCommands } from "./AdminCommands";
import * as Provisioning from "./Provisioning";
import { INTERNAL_ID_LEN } from "./BaseSlackHandler";
import { SlackRTMHandler } from "./SlackRTMHandler";
import { TeamInfoResponse, ConversationsInfoResponse, ConversationsOpenResponse, AuthTestResponse } from "./SlackResponses";

import { Datastore } from "./datastore/Models";
import { NedbDatastore } from "./datastore/NedbDatastore";
import { PgDatastore } from "./datastore/postgres/PgDatastore";
import { SlackClientFactory } from "./SlackClientFactory";
import { Response } from "express";
<<<<<<< HEAD
import { SlackRoomStore } from "./SlackRoomStore";
=======
import * as QuickLRU from "quick-lru";
>>>>>>> d5efda63

const log = Logging.get("Main");

const RECENT_EVENTID_SIZE = 20;
export const METRIC_SENT_MESSAGES = "sent_messages";

export interface ISlackTeam {
    id: string;
    domain: string;
    name: string;
}

interface MetricsLabels { [labelName: string]: string; }

export class Main {

    public get botIntent(): Intent {
        return this.bridge.getIntent();
    }

    public get userIdPrefix(): string {
        return this.config.username_prefix;
    }

    public get botUserId(): string {
        return this.bridge.getBot().userId();
    }

    public get clientFactory(): SlackClientFactory {
        return this.clientfactory;
    }

    public readonly oauth2: OAuth2|null = null;

    public datastore!: Datastore;

    private teams: Map<string, ISlackTeam> = new Map();

    private recentMatrixEventIds: string[] = new Array(RECENT_EVENTID_SIZE);
    private mostRecentEventIdIdx = 0;

    public readonly rooms: SlackRoomStore = new SlackRoomStore();

    private ghostsByUserId: QuickLRU<string, SlackGhost>;
    private matrixUsersById: QuickLRU<string, MatrixUser>;

    private bridge: Bridge;

    // TODO(paul): ugh. this.getBotIntent() doesn't work before .run time
    // So we can't create the StateLookup instance yet
    private stateStorage: StateLookup|null = null;

    private slackHookHandler?: SlackHookHandler;
    private slackRtm?: SlackRTMHandler;

    // tslint:disable-next-line: no-any
    private metrics: PrometheusMetrics;

    private adminCommands = new AdminCommands(this);
    private clientfactory!: SlackClientFactory;

    constructor(public readonly config: IConfig, registration: any) {
        if (config.oauth2) {
            if (!config.inbound_uri_prefix && !config.oauth2.redirect_prefix) {
                throw Error("Either inbound_uri_prefix or oauth2.redirect_prefix must be defined for oauth2 support");
            }
            const redirectPrefix = config.oauth2.redirect_prefix || config.inbound_uri_prefix;
            this.oauth2 = new OAuth2({
                client_id: config.oauth2.client_id,
                client_secret: config.oauth2.client_secret,
                main: this,
                redirect_prefix: redirectPrefix!,
            });
        }

        config.caching = { ...CACHING_DEFAULTS, ...config.caching };

        this.ghostsByUserId = new QuickLRU({ maxSize: config.caching.ghostUserCache });
        this.matrixUsersById = new QuickLRU({ maxSize: config.caching.matrixUserCache });

        if ((!config.rtm || !config.rtm.enable) && (!config.slack_hook_port || !config.inbound_uri_prefix)) {
            throw Error("Neither rtm.enable nor slack_hook_port|inbound_uri_prefix is defined in the config." +
            "The bridge must define a listener in order to run");
        }

        let bridgeStores = {};
        const usingNeDB = config.db === undefined;
        if (usingNeDB) {
            const dbdir = config.dbdir || "";
            const URL = "https://github.com/matrix-org/matrix-appservice-slack/blob/master/docs/datastores.md";
            log.warn("** NEDB IS END-OF-LIFE **");
            log.warn("Starting with version 1.0, the nedb datastore is being discontinued in favour of " +
                     `postgresql. Please see ${URL} for more informmation.`);
            bridgeStores = {
                eventStore: path.join(dbdir, "event-store.db"),
                roomStore: path.join(dbdir, "room-store.db"),
                userStore: path.join(dbdir, "user-store.db"),
            };
        }

        this.bridge = new Bridge({
            controller: {
                onEvent: (request: Request) => {
                    const ev = request.getData();
                    this.stateStorage.onEvent(ev);
                    this.onMatrixEvent(ev).then(() => {
                        log.info(`Handled ${ev.event_id} (${ev.room_id})`);
                    }).catch((ex) => {
                        log.error(`Failed to handle ${ev.event_id} (${ev.room_id})`, ex);
                    });
                },
                onUserQuery: () => ({}), // auto-provision users with no additional data
            },
            domain: config.homeserver.server_name,
            homeserverUrl: config.homeserver.url,
            registration,
            ...bridgeStores,
        });

        if (!usingNeDB) {
            // If these are undefined in the constructor, default names
            // are used. We want to override those names so these stores
            // will never be created.
            this.bridge.opts.userStore = undefined;
            this.bridge.opts.roomStore = undefined;
            this.bridge.opts.eventStore = undefined;
        }

        if (config.rtm && config.rtm.enable) {
            log.info("Enabled RTM");
            this.slackRtm = new SlackRTMHandler(this);
        }

        if (config.slack_hook_port) {
            this.slackHookHandler = new SlackHookHandler(this);
        }

        if (config.enable_metrics) {
            this.initialiseMetrics();
        }
    }

    public teamIsUsingRtm(teamId: string): boolean {
        return (this.slackRtm !== undefined) && this.slackRtm.teamIsUsingRtm(teamId);
    }

    public getIntent(userId: string) {
        return this.bridge.getIntent(userId);
    }

    public initialiseMetrics() {
        this.metrics = this.bridge.getPrometheusMetrics();

        this.bridge.registerBridgeGauges(() => {
            const now = Date.now() / 1000;

            const remoteRoomsByAge = new PrometheusMetrics.AgeCounters();
            const matrixRoomsByAge = new PrometheusMetrics.AgeCounters();

            this.rooms.all.forEach((room) => {
                remoteRoomsByAge.bump(now - room.RemoteATime!);
                matrixRoomsByAge.bump(now - room.MatrixATime!);
            });

            const countAges = (users: QuickLRU<string, MatrixUser|SlackGhost>) => {
                const counts = new PrometheusMetrics.AgeCounters();
                for (const id of users.keys()) {
                    counts.bump(now - users.get(id)!.aTime!);
                }
                return counts;
            };

            return {
                matrixRoomConfigs: this.rooms.matrixRoomCount,
                remoteRoomConfigs: this.rooms.remoteRoomCount,
                // As a relaybot we don't create remote-side ghosts
                remoteGhosts: 0,

                matrixRoomsByAge,
                remoteRoomsByAge,

                matrixUsersByAge: countAges(this.matrixUsersById),
                remoteUsersByAge: countAges(this.ghostsByUserId),
            };
        });

        this.metrics.addCounter({
            help: "count of received messages",
            labels: ["side"],
            name: "received_messages",
        });
        this.metrics.addCounter({
            help: "count of sent messages",
            labels: ["side"],
            name: METRIC_SENT_MESSAGES,
        });
        this.metrics.addCounter({
            help: "Count of the number of remote API calls made",
            labels: ["method"],
            name: "remote_api_calls",
        });
        this.metrics.addTimer({
            help: "Histogram of processing durations of received Matrix messages",
            labels: ["outcome"],
            name: "matrix_request_seconds",
        });
        this.metrics.addTimer({
            help: "Histogram of processing durations of received remote messages",
            labels: ["outcome"],
            name: "remote_request_seconds",
        });
    }

    public incCounter(name: string, labels: MetricsLabels = {}) {
        if (!this.metrics) { return; }
        this.metrics.incCounter(name, labels);
    }

    public incRemoteCallCounter(type: string) {
        if (!this.metrics) { return; }
        this.metrics.incCounter("remote_api_calls", {method: type});
    }

    public startTimer(name: string, labels: MetricsLabels = {}) {
        if (!this.metrics) { return () => {}; }
        return this.metrics.startTimer(name, labels);
    }

    public getUrlForMxc(mxcUrl: string) {
        const hs = this.config.homeserver;
        return `${(hs.media_url || hs.url)}/_matrix/media/r0/download/${mxcUrl.substring("mxc://".length)}`;
    }

    public async getTeamDomainForMessage(message: any, teamId?: string) {
        if (message.team_domain) {
            return message.team_domain;
        }

        if (!teamId) {
            if (message.team_id) {
                teamId = message.team_id;
            } else {
                throw new Error("Cannot determine team, no id given.");
            }
        }

        if (this.teams.has(teamId!)) {
            return this.teams.get(teamId!)!.domain;
        }

        const room = this.rooms.getBySlackChannelId(message.channel || message.channel_id);

        if (room && room.SlackTeamDomain) {
            return room.SlackTeamDomain;
        }

        const cli = this.clientFactory.getTeamClient(message.team_id);
        if (!cli) {
            throw Error("No client for team");
        }
        const response = (await cli.team.info()) as TeamInfoResponse;
        if (!response.ok) {
            log.error(`Trying to fetch the ${teamId} team.`, response);
            return;
        }
        log.info("Got new team:", response);
        this.teams.set(teamId!, response.team);
        return response.team.domain;
    }

    public getUserId(id: string, teamDomain: string) {
        const localpart = `${this.userIdPrefix}${teamDomain.toLowerCase()}_${id.toUpperCase()}`;
        return `@${localpart}:${this.config.homeserver.server_name}`;
    }

    public async getGhostForSlackMessage(message: any, teamId: string): Promise<SlackGhost> {
        // Slack ghost IDs need to be constructed from user IDs, not usernames,
        // because users can change their names
        // TODO if the team_domain is changed, we will recreate all users.
        // TODO(paul): Steal MatrixIdTemplate from matrix-appservice-gitter

        // team_domain is gone, so we have to actually get the domain from a friendly object.
        const teamDomain = (await this.getTeamDomainForMessage(message, teamId)).toLowerCase();
        return this.getGhostForSlack(message.user_id, teamDomain, teamId);
    }

    public async getGhostForSlack(slackUserId: string, teamDomain: string, teamId: string): Promise<SlackGhost> {
        const userId = this.getUserId(
            slackUserId.toUpperCase(),
            teamDomain,
        );
        const existing = this.ghostsByUserId.get(userId);
        if (existing) {
            log.debug("Getting existing ghost from cache for", userId);
            return existing;
        }

        const intent = this.bridge.getIntent(userId);
        const entry = await this.datastore.getUser(userId);

        let ghost: SlackGhost;
        if (entry) {
            log.debug("Getting existing ghost for", userId);
            ghost = SlackGhost.fromEntry(this, entry, intent);
        } else {
            log.debug("Creating new ghost for", userId);
            ghost = new SlackGhost(
                this,
                slackUserId.toUpperCase(),
                teamId.toUpperCase(),
                userId,
                intent,
            );
            await this.datastore.upsertUser(ghost);
        }

        this.ghostsByUserId.set(userId, ghost);
        return ghost;
    }

    public async getExistingSlackGhost(userId: string): Promise<SlackGhost|null> {
        const entry = await this.datastore.getUser(userId);
        log.debug("Getting existing ghost for", userId);
        if (!entry) {
            return null;
        }
        const intent = this.bridge.getIntent(userId);
        return SlackGhost.fromEntry(this, entry, intent);
    }

    public getOrCreateMatrixUser(id: string) {
        let u = this.matrixUsersById.get(id);
        if (u) {
            return u;
        }
        u = new MatrixUser(this, {user_id: id});
        this.matrixUsersById.set(id, u);
        return u;
    }

    public genInboundId() {
        let attempts = 10;
        while (attempts > 0) {
            const id = randomstring.generate(INTERNAL_ID_LEN);
            if (this.rooms.getByInboundId(id) === undefined) {
                return id;
            }
            attempts--;
        }
        // Prevent tightlooping if randomness goes odd
        throw Error("Failed to generate a unique inbound ID after 10 attempts");
    }

    public async addBridgedRoom(room: BridgedRoom) {

        if ((!room.SlackTeamId || !room.SlackBotId) && room.SlackBotToken) {
            await room.refreshTeamInfo();
            await room.refreshUserInfo();
        }

        if (room.SlackTeamId) {
            if (room.SlackBotToken && this.slackRtm) {
                // This will start a new RTM client for the team, if the team
                // doesn't currently have a client running.
                await this.slackRtm.startTeamClientIfNotStarted(room.SlackTeamId, room.SlackBotToken);
            }
        }

    }

    public getInboundUrlForRoom(room: BridgedRoom) {
        return this.config.inbound_uri_prefix + room.InboundId;
    }

    public getStoredEvent(roomId: string, eventType: string, stateKey?: string) {
        return this.stateStorage.getState(roomId, eventType, stateKey);
    }

    public async getState(roomId: string, eventType: string) {
        //   TODO: handle state_key. Has different return shape in the two cases
        const cachedEvent = this.getStoredEvent(roomId, eventType);
        if (cachedEvent && cachedEvent.length) {
            // StateLookup returns entire state events. client.getStateEvent returns
            //   *just the content*
            return cachedEvent[0].content;
        }

        return this.botIntent.client.getStateEvent(roomId, eventType);
    }

    public async listAllUsers(roomId: string) {
        const members: {[userId: string]: {
            displayname: string,
            avatar_url: string,
        }} = await this.bridge.getBot().getJoinedMembers(roomId);
        return Object.keys(members);
    }

    public async listGhostUsers(roomId: string) {
        const userIds = await this.listAllUsers(roomId);
        const regexp = new RegExp("^@" + this.config.username_prefix);
        return userIds.filter((i) => i.match(regexp));
    }

    public async drainAndLeaveMatrixRoom(roomId: string) {
        const userIds = await this.listGhostUsers(roomId);
        log.info(`Draining ${userIds.length} ghosts from ${roomId}`);
        await Promise.all(userIds.map((userId) =>
            this.getIntent(userId).leave(roomId),
        ));
        await this.botIntent.leave(roomId);
    }

    public async listRoomsFor(): Promise<string[]> {
        return this.bridge.getBot().getJoinedRooms();
    }

    public async onMatrixEvent(ev: {
        event_id: string,
        state_key: string,
        type: string,
        room_id: string,
        sender: string,
        // tslint:disable-next-line: no-any
        content: any,
    }) {
        // simple de-dup
        const recents = this.recentMatrixEventIds;
        for (let i = 0; i < recents.length; i++) {
            if (recents[i] && recents[i] === ev.event_id) {
              // move the most recent ev to where we found a dup and add the
              // duplicate at the end (reasoning: we only want one of the
              // duplicated ev_id in the list, but we want it at the end)
              recents[i] = recents[this.mostRecentEventIdIdx];
              recents[this.mostRecentEventIdIdx] = ev.event_id;
              log.warn("Ignoring duplicate ev: " + ev.event_id);
              return;
            }
        }
        this.mostRecentEventIdIdx = (this.mostRecentEventIdIdx + 1) % RECENT_EVENTID_SIZE;
        recents[this.mostRecentEventIdIdx] = ev.event_id;

        this.incCounter("received_messages", {side: "matrix"});
        const endTimer = this.startTimer("matrix_request_seconds");

        const myUserId = this.bridge.getBot().getUserId();

        if (ev.type === "m.room.member" && ev.state_key === myUserId) {
            // A membership event about myself
            const membership = ev.content.membership;
            if (membership === "invite") {
                // Automatically accept all invitations
                // NOTE: This can race and fail if the invite goes down the AS stream
                // before the homeserver believes we can actually join the room.
                await this.botIntent.join(ev.room_id);
            }

            endTimer({outcome: "success"});
            return;
        }

        if (ev.type === "m.room.member"
            && this.bridge.getBot().isRemoteUser(ev.state_key)
            && ev.sender !== myUserId
            && ev.content.is_direct) {

            log.info(`${ev.state_key} got invite for ${ev.room_id} but we can't do DMs, warning room.`);
            try {
                await this.handleDmInvite(ev.state_key, ev.sender, ev.room_id);
                endTimer({outcome: "success"});
            } catch (e) {
                log.error("Failed to handle DM invite: ", e);
                endTimer({outcome: "fail"});
            }
            return;
        }

        if (ev.sender === myUserId) {
            endTimer({outcome: "success"});
            return;
        }

        if (this.config.matrix_admin_room && ev.room_id === this.config.matrix_admin_room &&
            ev.type === "m.room.message") {
            try {
                await this.onMatrixAdminMessage(ev);
            } catch (e) {
                log.error("Failed processing admin message: ", e);
                endTimer({outcome: "fail"});
                return;
            }
            endTimer({outcome: "success"});
            return;
        }

        const room = this.rooms.getByMatrixRoomId(ev.room_id);
        if (!room) {
            log.warn(`Ignoring ev for matrix room with unknown slack channel: ${ev.room_id}`);
            endTimer({outcome: "dropped"});
            return;
        }

        // Handle a m.room.redaction event
        if (ev.type === "m.room.redaction") {
            try {
                await room.onMatrixRedaction(ev);
            } catch (e) {
                log.error("Failed procesing matrix redaction message: ", e);
                endTimer({outcome: "fail"});
                return;
            }
            endTimer({outcome: "success"});
            return;
        }

        // Handle a m.reaction event
        if (ev.type === "m.reaction") {
            try {
                await room.onMatrixReaction(ev);
            } catch (e) {
                log.error("Failed procesing reaction message: ", e);
                endTimer({outcome: "fail"});
                return;
            }
            endTimer({outcome: "success"});
        }

        // Handle a m.room.message event
        if (ev.type === "m.room.message" || ev.content) {
            if (ev.content["m.relates_to"] !== undefined) {
                const relatesTo = ev.content["m.relates_to"];
                if (relatesTo.rel_type === "m.replace" && relatesTo.event_id) {
                    // We have an edit.
                    try {
                        await room.onMatrixEdit(ev);
                    } catch (e) {
                        log.error("Failed processing matrix edit: ", e);
                        endTimer({outcome: "fail"});
                        return;
                    }
                    endTimer({outcome: "success"});
                    return;
                }
            }
            try {
                await room.onMatrixMessage(ev);
            } catch (e) {
                log.error("Failed processing matrix message: ", e);
                endTimer({outcome: "fail"});
                return;
            }
            endTimer({outcome: "success"});
            return;
        }
    }

    public async handleDmInvite(recipient: string, sender: string, roomId: string) {
        const intent = this.getIntent(recipient);
        await intent.join(roomId);
        if (!this.slackRtm) {
            await intent.sendEvent(roomId, "m.room.message", {
                body: "This slack bridge instance doesn't support private messaging.",
                msgtype: "m.notice",
            });
            await intent.leave();
            return;
        }

        const slackGhost = await this.getExistingSlackGhost(recipient);
        if (!slackGhost || !slackGhost.teamId) {
            // TODO: Create users dynamically who have never spoken.
            // https://github.com/matrix-org/matrix-appservice-slack/issues/211
            await intent.sendEvent(roomId, "m.room.message", {
                body: "The user does not exist or has not used the bridge yet.",
                msgtype: "m.notice",
            });
            await intent.leave(roomId);
            return;
        }
        const teamId = slackGhost.teamId;
        const rtmClient = this.slackRtm!.getUserClient(teamId, sender);
        const slackClient = await this.clientFactory.getClientForUser(teamId, sender);
        if (!rtmClient || !slackClient) {
            await intent.sendEvent(roomId, "m.room.message", {
                body: "You have not enabled puppeting for this Slack workspace. You must do that to speak to members.",
                msgtype: "m.notice",
            });
            await intent.leave(roomId);
            return;
        }
        const openResponse = (await slackClient.conversations.open({users: slackGhost.slackId, return_im: true})) as ConversationsOpenResponse;
        if (openResponse.already_open) {
            // Check to see if we have a room for this channel already.
            const existing = this.rooms.getBySlackChannelId[openResponse.channel.id];
            if (existing) {
                await this.datastore.deleteRoom(existing.InboundId);
                await intent.sendEvent(roomId, "m.room.message", {
                    body: "You already have a conversation open with this person, leaving that room and reattaching here.",
                    msgtype: "m.notice",
                });
                await intent.leave(existing.MatrixRoomId);
            }
        }
        const puppetIdent = (await slackClient.auth.test()) as AuthTestResponse;
        const teamInfo = (await slackClient.team.info()) as TeamInfoResponse;
        // The convo may be open, but we do not have a channel for it. Create the channel.
        const room = new BridgedRoom(this, {
            inbound_id: openResponse.channel.id,
            matrix_room_id: roomId,
            slack_user_id: puppetIdent.user_id,
            slack_team_id: puppetIdent.team_id,
            slack_team_domain: teamInfo.team.domain,
            slack_channel_id: openResponse.channel.id,
            slack_channel_name: undefined,
            puppet_owner: sender,
            is_private: true,
        }, slackClient);
        room.updateUsingChannelInfo(openResponse);
        await this.addBridgedRoom(room);
        await this.datastore.upsertRoom(room);
        await slackGhost.intent.joinRoom(roomId);
    }

    public async onMatrixAdminMessage(ev) {
        const cmd = ev.content.body;

        // Ignore "# comment" lines as chatter between humans sharing the console
        if (cmd.match(/^\s*#/))  {
            return;
        }

        log.info("Admin: " + cmd);

        const response: any[] = [];
        const respond = (responseMsg: string) => {
            if (!response) {
                log.info(`Command response too late: ${responseMsg}`);
                return;
            }
            response.push(responseMsg);
        };

        try {
            // This will return true or false if the command matched.
            const matched = await this.adminCommands.parse(cmd, respond);
            if (!matched) {
                log.debug("Unrecognised command: " + cmd);
                respond("Unrecognised command: " + cmd);
            } else if (response.length === 0) {
                respond("Done");
            }
        } catch (ex) {
            log.debug(`Command '${cmd}' failed to complete:`, ex);
            respond("Command failed: " + ex);
        }

        const message = response.join("\n");

        await this.botIntent.sendEvent(ev.room_id, "m.room.message", {
            body: message,
            format: "org.matrix.custom.html",
            formatted_body: `<pre>${message}</pre>`,
            msgtype: "m.notice",
        });
    }

    public async run(port: number) {
        log.info("Loading databases");
        const dbEngine = this.config.db ? this.config.db.engine.toLowerCase() : "nedb";
        if (dbEngine === "postgres") {
            const postgresDb = new PgDatastore(this.config.db!.connectionString);
            await postgresDb.ensureSchema();
            this.datastore = postgresDb;
        } else if (dbEngine === "nedb") {
            await this.bridge.loadDatabases();
            log.info("Loading teams.db");
            const NedbDs = require("nedb");
            const teamDatastore = new NedbDs({
                autoload: true,
                filename: path.join(this.config.dbdir || "", "teams.db"),
            });
            await new Promise((resolve, reject) => {
                teamDatastore.loadDatabase((err) => {
                if (err) {
                    reject(err);
                    return;
                }
                resolve();
            }); });
            this.datastore = new NedbDatastore(
                this.bridge.getUserStore(),
                this.bridge.getRoomStore(),
                this.bridge.getEventStore(),
                teamDatastore,
            );
        } else {
            throw Error("Unknown engine for database. Please use 'postgres' or 'nedb");
        }

        this.clientfactory = new SlackClientFactory(this.datastore, this.config, (method: string) => {
            this.incRemoteCallCounter(method);
        });
        let puppetsWaiting: Promise<unknown> = Promise.resolve();
        if (this.slackRtm) {
            const puppetEntries = await this.datastore.getPuppetedUsers();
            puppetsWaiting = Promise.all(puppetEntries.map(async (entry) => {
                try {
                    return this.slackRtm!.startUserClient(entry);
                } catch (ex) {
                    log.warn(`Failed to start puppet client for ${entry.matrixId}:`, ex);
                }
            }));
        }

        if (this.slackHookHandler) {
            await this.slackHookHandler.startAndListen(this.config.slack_hook_port!, this.config.tls);
        }

        this.bridge.run(port, this.config);

        this.bridge.addAppServicePath({
            handler: this.onHealth.bind(this.bridge),
            method: "GET",
            path: "/health",
        });

        Provisioning.addAppServicePath(this.bridge, this);

        // TODO(paul): see above; we had to defer this until now
        this.stateStorage = new StateLookup({
            client: this.bridge.getIntent().client,
            eventTypes: ["m.room.member", "m.room.power_levels"],
        });

        const entries = await this.datastore.getAllRooms();

        await Promise.all(entries.map(async (entry) => {
            const hasToken = entry.remote.slack_team_id && entry.remote.slack_bot_token;
            let cli: WebClient|undefined;
            try {
                if (hasToken) {
                    cli = await this.clientFactory.createOrGetTeamClient(entry.remote.slack_team_id!, entry.remote.slack_bot_token!);
                } else if (entry.remote.puppet_owner) {
                    cli = await this.clientFactory.getClientForUser(entry.remote.slack_team_id!, entry.remote.puppet_owner);
                }
            } catch (ex) {
                log.error(`Failed to track room ${entry.matrix_id} ${entry.remote.name}:`, ex);
            }
            if (!cli && !entry.remote.webhook_uri) { // Do not warn if this is a webhook.
                log.warn(`${entry.remote.name} ${entry.remote.id} does not have a WebClient and will not be able to issue slack requests`);
            }
            const room = BridgedRoom.fromEntry(this, entry, cli);
            await this.addBridgedRoom(room);
            if (!room.IsPrivate) {
                // Only public rooms can be tracked.
                this.stateStorage.trackRoom(entry.matrix_id);
            }
        }));

        if (this.metrics) {
            this.metrics.addAppServicePath(this.bridge);
            // Send process stats again just to make the counters update sooner after
            // startup
            this.metrics.refresh();
        }
        await puppetsWaiting;
        log.info("Bridge initialised.");
    }

        // This so-called "link" action is really a multi-function generic provisioning
    // interface. It will
    //  * Create a BridgedRoom instance, linked to the given Matrix room ID
    //  * Associate a webhook_uri to an existing instance
    public async actionLink(opts: {
        matrix_room_id: string,
        slack_webhook_uri?: string,
        slack_channel_id?: string,
        slack_user_token?: string,
        slack_bot_token?: string,
        team_id?: string,
    }) {
        const matrixRoomId = opts.matrix_room_id;

        const existingRoom = this.rooms.getByMatrixRoomId(matrixRoomId);
        let room: BridgedRoom;

        let isNew = false;
        if (!existingRoom) {
            try {
                await this.botIntent.join(matrixRoomId);
            } catch (ex) {
                log.error("Couldn't join room, not bridging");
                throw Error("Could not join room");
            }
            const inboundId = this.genInboundId();

            room = new BridgedRoom(this, {
                inbound_id: inboundId,
                matrix_room_id: matrixRoomId,
                is_private: false,
            });
            isNew = true;
            this.stateStorage.trackRoom(matrixRoomId);
        } else {
            room = existingRoom;
        }

        if (opts.slack_webhook_uri) {
            room.SlackWebhookUri = opts.slack_webhook_uri;
        }

        if (opts.slack_channel_id) {
            room.SlackChannelId = opts.slack_channel_id;
        }

        if (opts.slack_user_token) {
            room.SlackUserToken = opts.slack_user_token;
        }

        if (!room.SlackChannelId && !room.SlackWebhookUri) {
            throw Error("Missing webhook_id OR channel_id");
        }

        let teamToken = opts.slack_bot_token;

        if (opts.team_id) {
            teamToken = (await this.datastore.getTeam(opts.team_id)).bot_token;
        }

        let cli: WebClient|undefined;

        if (opts.team_id || teamToken) {
            cli = await this.clientFactory.createOrGetTeamClient(opts.team_id!, teamToken!);
        }

        if (cli && opts.slack_channel_id) {
            // PSA: Bots cannot join channels, they have a limited set of APIs https://api.slack.com/methods/bots.info

            const infoRes = (await cli.conversations.info({ channel: opts.slack_channel_id})) as ConversationsInfoResponse;
            if (!infoRes.ok) {
                log.error(`conversations.info for ${opts.slack_channel_id} errored:`, infoRes);
                throw Error("Failed to get channel info");
            }
            room.setBotClient(cli);
            room.SlackBotToken = teamToken;
            room.SlackChannelName = infoRes.channel.name;
            await Promise.all([
                room.refreshTeamInfo(),
                room.refreshUserInfo(),
            ]);
        } else if (teamToken) {
            // No channel id given, but we have a token so store it.
            room.SlackBotToken = teamToken;
        }

        if (isNew) {
            await this.addBridgedRoom(room);
        }
        if (room.isDirty) {
            await this.datastore.upsertRoom(room);
        }

        return room;
    }

    public async actionUnlink(opts: {
        matrix_room_id: string,
    }) {
        const room = this.rooms.getByMatrixRoomId(opts.matrix_room_id);
        if (!room) {
            throw new Error("Cannot unlink - unknown channel");
        }

        this.rooms.removeRoom(room);
        this.stateStorage.untrackRoom(opts.matrix_room_id);

        const id = room.toEntry().id;
        await this.drainAndLeaveMatrixRoom(opts.matrix_room_id);
        await this.datastore.deleteRoom(id);
    }

    public async checkLinkPermission(matrixRoomId: string, userId: string) {
        const STATE_DEFAULT = 50;
        // We decide to allow a user to link or unlink, if they have a powerlevel
        //   sufficient to affect the 'm.room.power_levels' state; i.e. the
        //   "operator" heuristic.
        const powerLevels = await this.getState(matrixRoomId, "m.room.power_levels");
        const userLevel =
            (powerLevels.users && userId in powerLevels.users) ? powerLevels.users[userId] :
            powerLevels.users_default;

        const requiresLevel =
            (powerLevels.events && "m.room.power_levels" in powerLevels.events) ?
            powerLevels.events["m.room.power_levels"] :
            ("state_default" in powerLevels) ? powerLevels.powerLevels : STATE_DEFAULT;

        return userLevel >= requiresLevel;
    }

    public async setUserAccessToken(userId: string, teamId: string, slackId: string, accessToken: string, puppeting: boolean) {
        let matrixUser = await this.datastore.getMatrixUser(userId);
        matrixUser = matrixUser ? matrixUser : new BridgeMatrixUser(userId);
        const accounts = matrixUser.get("accounts") || {};
        accounts[slackId] = {
            access_token: accessToken,
            team_id: teamId,
        };
        matrixUser.set("accounts", accounts);
        await this.datastore.storeMatrixUser(matrixUser);
        if (puppeting) {
            // Store it here too for puppeting.
            await this.datastore.setPuppetToken(teamId, slackId, userId, accessToken);
            await this.slackRtm!.startUserClient({
                teamId,
                slackId,
                matrixId: userId,
                token: accessToken,
            });
        }
        log.info(`Set new access token for ${userId} (team: ${teamId})`);
    }

    public async matrixUserInSlackTeam(teamId: string, userId: string) {
        const matrixUser = await this.datastore.getMatrixUser(userId);
        if (matrixUser === null) {
            return false;
        }
        const accounts: {team_id: string}[] = Object.values(matrixUser.get("accounts"));
        return accounts.find((acct) => acct.team_id === teamId);
    }

    public async getNullGhostDisplayName(channel: string, userId: string): Promise<string> {
        const room = this.rooms.getBySlackChannelId(channel);
        const nullGhost = new SlackGhost(this, userId, room!.SlackTeamId!, userId);
        if (!room || !room.SlackClient) {
            return userId;
        }
        return (await nullGhost.getDisplayname(room!.SlackClient!)) || userId;
    }

    private onHealth(_, res: Response) {
        res.status(201).send("");
    }
}<|MERGE_RESOLUTION|>--- conflicted
+++ resolved
@@ -37,11 +37,8 @@
 import { PgDatastore } from "./datastore/postgres/PgDatastore";
 import { SlackClientFactory } from "./SlackClientFactory";
 import { Response } from "express";
-<<<<<<< HEAD
 import { SlackRoomStore } from "./SlackRoomStore";
-=======
 import * as QuickLRU from "quick-lru";
->>>>>>> d5efda63
 
 const log = Logging.get("Main");
 
