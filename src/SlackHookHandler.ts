--- conflicted
+++ resolved
@@ -268,13 +268,8 @@
         // Restore the original parameters, because we've forgotten a lot of
         // them by now
         PRESERVE_KEYS.forEach((k) => lookupRes.message[k] = params[k]);
-<<<<<<< HEAD
-        lookupRes.message.text = await this.doChannelUserReplacements(lookupRes.message, text, token);
+        lookupRes.message.text = await this.doChannelUserReplacements(lookupRes.message, text, room.SlackClient);
         return room.onSlackMessage(lookupRes.message, teamId, lookupRes.content);
-=======
-        lookupRes.message.text = await this.doChannelUserReplacements(lookupRes.message, text, room.SlackClient);
-        return room.onSlackMessage(lookupRes.message, lookupRes.content);
->>>>>>> b4c6d6b4
     }
 
     private async handleAuthorize(roomOrToken: BridgedRoom|string, params: {[key: string]: string|string[]}) {
