--- conflicted
+++ resolved
@@ -63,7 +63,7 @@
     }
 
     public teamIsUsingRtm(teamId: string): boolean {
-        return this.rtmClients.has(teamId);
+        return this.rtmTeamClients.has(teamId.toUpperCase());
     }
 
     public async startTeamClientIfNotStarted(expectedTeam: string, botToken: string) {
@@ -77,11 +77,7 @@
             }
         }
         const promise = this.startTeamClient(expectedTeam, botToken);
-<<<<<<< HEAD
-        this.rtmTeamClients.set(expectedTeam, promise);
-=======
-        this.rtmClients.set(expectedTeam.toUpperCase(), promise);
->>>>>>> 3a67ab3a
+        this.rtmTeamClients.set(expectedTeam.toUpperCase(), promise);
         await promise;
     }
 
