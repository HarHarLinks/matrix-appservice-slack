"use strict";

<<<<<<< HEAD
var Promise = require('bluebird');

var bridgeLib = require("matrix-appservice-bridge");
var Bridge = bridgeLib.Bridge;
var Metrics = bridgeLib.PrometheusMetrics;
var StateLookup = bridgeLib.StateLookup;

var SlackHookHandler = require("./SlackHookHandler");
var BridgedRoom = require("./BridgedRoom");
var SlackGhost = require("./SlackGhost");
var MatrixUser = require("./MatrixUser"); // NB: this is not bridgeLib.MatrixUser !

var AdminCommands = require("./AdminCommands");
var OAuth2 = require("./OAuth2");
var Provisioning = require("./Provisioning");

var randomstring = require("randomstring");
const rp = require('request-promise');
=======
const Promise = require('bluebird');
const BridgeLib = require("matrix-appservice-bridge");
const Bridge = BridgeLib.Bridge;
const Metrics = BridgeLib.PrometheusMetrics;
const StateLookup = BridgeLib.StateLookup;
const SlackHookHandler = require("./SlackHookHandler");
const BridgedRoom = require("./BridgedRoom");
const SlackGhost = require("./SlackGhost");
const MatrixUser = require("./MatrixUser"); // NB: this is not BridgeLib.MatrixUser !
const AdminCommands = require("./AdminCommands");
const OAuth2 = require("./OAuth2");
const Provisioning = require("./Provisioning");
const randomstring = require("randomstring");
const log = require("matrix-appservice-bridge").Logging.get("Main");
>>>>>>> 5c801bd8

function Main(config) {
    var self = this;

    this._config = config;
    this._teams = new Map(); //team_id => team.

    if (config.oauth2) {
        this._oauth2 = new OAuth2({
            main: this,
            client_id: config.oauth2.client_id,
            client_secret: config.oauth2.client_secret,
            redirect_prefix: config.oauth2.redirect_prefix || config.inbound_uri_prefix,
        });
    }
    else {
        this._oauth2 = null;
    }

    this._recentMatrixEventIds = new Array(20);
    this._mostRecentEventIdIdx = 0;

    this._rooms = [];
    this._roomsBySlackChannelId = {};
    this._roomsBySlackTeamId = {};
    this._roomsByMatrixRoomId = {};
    this._roomsByInboundId = {};

    this._ghostsByUserId  = {};
    this._matrixUsersById = {};

    // TODO(paul): ugh. this.getBotIntent() doesn't work before .run time
    // So we can't create the StateLookup instance yet
    this._stateStorage = null;

    this._bridge = new Bridge({
        homeserverUrl: config.homeserver.url,
        domain: config.homeserver.server_name,
        registration: "slack-registration.yaml",

        controller: {
            onUserQuery: function(queriedUser) {
                return {}; // auto-provision users with no additonal data
            },

            onEvent: function(request, context) {
                var ev = request.getData();
                self._stateStorage.onEvent(ev);
                self.onMatrixEvent(ev);
            },
        }
    });

    this._slackHookHandler = new SlackHookHandler(this);

    if (config.enable_metrics) {
        this.initialiseMetrics();
    }
}

Main.prototype.initialiseMetrics = function() {
    var metrics = this._metrics = this._bridge.getPrometheusMetrics();

    this._bridge.registerBridgeGauges(() => {
        var now = Date.now() / 1000;

        var remote_rooms_by_age = new Metrics.AgeCounters();
        var matrix_rooms_by_age = new Metrics.AgeCounters();

        this._rooms.forEach((room) => {
            remote_rooms_by_age.bump(now - room.getRemoteATime());
            matrix_rooms_by_age.bump(now - room.getMatrixATime());
        });

        function count_ages(users) {
            var counts = new Metrics.AgeCounters();

            Object.keys(users).forEach((id) => {
                counts.bump(now - users[id].getATime());
            });

            return counts;
        }

        return {
            matrixRoomConfigs:
                Object.keys(this._roomsByMatrixRoomId).length,
            remoteRoomConfigs:
                Object.keys(this._roomsByInboundId).length,

            // As a relaybot we don't create remote-side ghosts
            remoteGhosts: 0,

            matrixRoomsByAge: matrix_rooms_by_age,
            remoteRoomsByAge: remote_rooms_by_age,

            matrixUsersByAge: count_ages(this._matrixUsersById),
            remoteUsersByAge: count_ages(this._ghostsByUserId),
        }
    });

    metrics.addCounter({
        name: "received_messages",
        help: "count of received messages",
        labels: ["side"],
    });
    metrics.addCounter({
        name: "sent_messages",
        help: "count of sent messages",
        labels: ["side"],
    });
    metrics.addCounter({
        name: "remote_api_calls",
        help: "Count of the number of remote API calls made",
        labels: ["method"],
    });

    metrics.addTimer({
        name: "matrix_request_seconds",
        help: "Histogram of processing durations of received Matrix messages",
        labels: ["outcome"],
    });
    metrics.addTimer({
        name: "remote_request_seconds",
        help: "Histogram of processing durations of received remote messages",
        labels: ["outcome"],
    });
};

Main.prototype.incCounter = function(name, labels) {
    if (!this._metrics) return;
    this._metrics.incCounter(name, labels);
};

Main.prototype.incRemoteCallCounter = function(type) {
    if (!this._metrics) return;
    this._metrics.incCounter("remote_api_calls", {method: type});
};

Main.prototype.startTimer = function(name, labels) {
    if (!this._metrics) return function() {};
    return this._metrics.startTimer(name, labels);
};

Main.prototype.getOAuth2 = function() {
    return this._oauth2;
};

Main.prototype.getRoomStore = function() {
    return this._bridge.getRoomStore()
};

Main.prototype.putRoomToStore = function(room) {
    var entry = room.toEntry();
    return this.getRoomStore().upsert({id: entry.id}, entry);
};

Main.prototype.getUserStore = function() {
    return this._bridge.getUserStore();
};

Main.prototype.putUserToStore = function(user) {
    var entry = user.toEntry();
    return this.getUserStore().upsert({id: entry.id}, entry);
};

Main.prototype.getUrlForMxc = function(mxc_url) {
    const hs = this._config.homeserver;
    return (hs.media_url || hs.url) + "/_matrix/media/r0/download/" +
        mxc_url.substring("mxc://".length);
};

Main.prototype.getBotIntent = function() {
    return this._bridge.getIntent();
};

Main.prototype.getTeamDomainForMessage = function(message) {
    if (message.team_domain) {
        return Promise.resolve(message.team_domain);
    }
    
    if (!message.team_id) {
        return Promise.reject("Cannot determine team, no id given.");
    }

    if (this._teams.has(message.team_id)) {
        return Promise.resolve(this._teams.get(message.team_id).domain);
    }

    const room = this.getRoomBySlackChannelId(message.channel);

    var channelsInfoApiParams = {
        uri: 'https://slack.com/api/team.info',
        qs: {
            token: room.getAccessToken()
        },
        json: true
    };
    this.incRemoteCallCounter("team.info");
    return rp(channelsInfoApiParams).then((response) => {
        if (!response.ok) {
            console.error(`Trying to fetch the ${message.team_id} team.`, response);
            return Promise.resolve();
        }
        console.log("Got new team:", response);
        this._teams.set(message.team_id, response.team);
        return response.team.domain;
    });
}

Main.prototype.getUserId = function(id, team_domain) {
    return [
        "@", this._config.username_prefix, team_domain.toLowerCase(),
            "_", id.toUpperCase(), ":", this._config.homeserver.server_name
    ].join("");

}

// Returns a Promise of a SlackGhost
Main.prototype.getGhostForSlackMessage = function(message) {
    // Slack ghost IDs need to be constructed from user IDs, not usernames,
    // because users can change their names
    // TODO if the team_domain is changed, we will recreate all users.
    // TODO(paul): Steal MatrixIdTemplate from matrix-appservice-gitter

    // team_domain is gone, so we have to actually get the domain from a friendly object.
    return this.getTeamDomainForMessage(message).then((team_domain) => {
        const user_id = this.getUserId(
            message.user_id.toUpperCase(),
            team_domain.toLowerCase()
        );

        if (this._ghostsByUserId[user_id]) {
            return Promise.resolve(this._ghostsByUserId[user_id]);
        }

        const intent = this._bridge.getIntent(user_id);
        const store = this.getUserStore();

        return store.select({id: user_id}).then((entries) => {
            var ghost;
            if (entries.length) {
                ghost = SlackGhost.fromEntry(this, entries[0], intent);
            }
            else {
                ghost = new SlackGhost({
                    main: this,

                    user_id: user_id,
                    intent: intent,
                });
                this.putUserToStore(ghost);
            }

            this._ghostsByUserId[user_id] = ghost;
            return ghost;
        });
    });
};

Main.prototype.getOrCreateMatrixUser = function(id) {
    // This is currently a synchronous method but maybe one day it won't be
    var u = this._matrixUsersById[id];
    if (u) return Promise.resolve(u);

    u = this._matrixUsersById[id] = new MatrixUser(this, {user_id: id});
    return Promise.resolve(u);
};

// Generate a new random inbound ID that is known not to already be in use
Main.prototype.genInboundId = function() {
    var attempts = 10;
    while (attempts) {
        var id = randomstring.generate(32);
        if (!(id in this._roomsByInboundId)) return id;

        attempts--;
        if (!attempts) {
            // Prevent tightlooping if randomness goes odd
            throw new Error("Failed to generate a unique inbound ID after 10 attempts");
        }
    }
};

Main.prototype.addBridgedRoom = function(room) {
    this._rooms.push(room);

    var id = room.getSlackChannelId();
    if (id) this._roomsBySlackChannelId[id] = room;

    var inbound_id = room.getInboundId();
    if (inbound_id) this._roomsByInboundId[inbound_id] = room;

    var team_id = room.getSlackTeamId();
    if (team_id) {
        var rooms = this._roomsBySlackTeamId[team_id];
        if (!rooms) {
            this._roomsBySlackTeamId[team_id] = [ room ];
        }
        else {
            rooms.push(room);
        }
    }
};

Main.prototype.removeBridgedRoom = function(room) {
    var id = room.getSlackChannelId();
    if (id) delete this._roomsBySlackChannelId[id];

    var inbound_id = room.getInboundId();
    if (inbound_id) delete this._roomsByInboundId[inbound_id];

    this._rooms = this._rooms.filter((r) => r !== room);
}

Main.prototype.getRoomBySlackChannelId = function(channel_id) {
    return this._roomsBySlackChannelId[channel_id];
};

Main.prototype.getRoomsBySlackTeamId = function(team_id) {
    return this._roomsBySlackTeamId[team_id] || [];
};

Main.prototype.getRoomBySlackChannelName = function(channel_name) {
    // TODO(paul): this gets inefficient for long lists
    for(var i = 0; i < this._rooms.length; i++) {
        var room = this._rooms[i];
        if (room.getSlackChannelName() === channel_name) {
            return room;
        }
    }

    return null;
};

Main.prototype.getRoomByMatrixRoomId = function(room_id) {
    return this._roomsByMatrixRoomId[room_id];
};

Main.prototype.getRoomByInboundId = function(inbound_id) {
    return this._roomsByInboundId[inbound_id];
};

Main.prototype.getInboundUrlForRoom = function(room) {
    return this._config.inbound_uri_prefix + room.getInboundId();
};

// synchronous direct return from stored state, or null
Main.prototype.getStoredEvent = function(roomId, eventType, stateKey) {
    return this._stateStorage.getState(roomId, eventType, stateKey);
};

// asynchronous lookup using the botIntent client if stored state doesn't have
// it
Main.prototype.getState = function(roomId, eventType) {
    //   TODO: handle state_key. Has different return shape in the two cases
    var cached_event = this.getStoredEvent(roomId, eventType);
    if (cached_event && cached_event.length) {
        // StateLookup returns entire state events. client.getStateEvent returns
        //   *just the content*
        return Promise.resolve(cached_event[0].content);
    }

    return this.getBotIntent().client.getStateEvent(roomId, eventType);
};

Main.prototype.listAllUsers = function(roomId) {
    var botIntent = this.getBotIntent();
    return botIntent.roomState(roomId).then((events) => {
        // Filter for m.room.member with membership="join"
        events = events.filter(
            (ev) => ev.type === "m.room.member" && ev.membership === "join"
        );

        return events.map((ev) => ev.state_key);
    });
};

Main.prototype.listGhostUsers = function(roomId) {
    return this.listAllUsers(roomId).then((user_ids) => {
        // Filter for only those users matching the prefix
        var regexp = new RegExp("^@" + this._config.username_prefix);
        return user_ids.filter((id) => id.match(regexp));
    });
};

Main.prototype.drainAndLeaveMatrixRoom = function(roomId) {
    return this.listGhostUsers(roomId).then((user_ids) => {
        log.info("Draining " + user_ids.length + " ghosts from " + roomId);

        return Promise.each(user_ids, (user_id) => {
            return this._bridge.getIntent(user_id).leave(roomId);
        });
    }).then(() => {
        return this.getBotIntent().leave(roomId);
    });
};

// Returns a (Promise of a) list of Matrix room IDs the given intent user
// (or null to use the bridge's own intent object) has the membership state
// (or a default of "join") in
Main.prototype.listRoomsFor = function(intent, state) {
    if (!intent) intent = this.getBotIntent();
    if (state && state !== "join") {
        return Promise.reject("listRoomsFor only supports 'join'");
    }

    // This endpoint sucks because we can only get joined rooms.
    // Previously we filtered a /sync but obviously that was broken too.
    // -- Halfy
    // TODO: Replace with a call that gets invited rooms when one appears
    return intent.client._http.authedRequestWithPrefix(
        undefined, "GET", "/joined_rooms",
        undefined, undefined, "/_matrix/client/r0"
    ).then((data) => {
        return data.joined_rooms;
    });
};

Main.prototype.onMatrixEvent = function(ev) {
    // simple de-dup
    var recents = this._recentMatrixEventIds;
    for (var i = 0; i < recents.length; i++) {
        if (recents[i] != undefined && recents[i] == ev.ev_id) {
          // move the most recent ev to where we found a dup and add the
          // duplicate at the end (reasoning: we only want one of the
          // duplicated ev_id in the list, but we want it at the end)
          recents[i] = recents[this._mostRecentEventIdIdx];
          recents[this._mostRecentEventIdIdx] = ev.ev_id;
          log.warn("Ignoring duplicate ev: " + ev.ev_id);
          return;
        }
    }
    this._mostRecentEventIdIdx = (this._mostRecentEventIdIdx + 1) % 20;
    recents[this._mostRecentEventIdIdx] = ev.ev_id;

    this.incCounter("received_messages", {side: "matrix"});
    var endTimer = this.startTimer("matrix_request_seconds");

    var myUserId = this._bridge.getBot().getUserId();

    if (ev.type === "m.room.member" && ev.state_key === myUserId) {
        // A membership event about myself
        var membership = ev.content.membership;
        if (membership === "invite") {
            // Automatically accept all invitations
            // NOTE: This can race and fail if the invite goes down the AS stream
            // before the homeserver believes we can actually join the room.
            this.getBotIntent().join(ev.room_id);
        }

        endTimer({outcome: "success"});
        return;
    }

    if (ev.type === "m.room.member"
        && this._bridge.getBot()._isRemoteUser(ev.state_key)
        && ev.sender !== myUserId) {
        log.info(`${ev.state_key} got invite for ${ev.room_id} but we can't do DMs, warning room.`);
        const intent = this._bridge.getIntent(ev.state_key);
        intent.join(ev.room_id).then(() => {
            return intent.sendEvent(ev.room_id, "m.room.message", {
                msgtype: "m.notice",
                body: "The slack bridge doesn't support private messaging, or inviting to rooms.",
            });
        }).then(() => {
            return intent.leave(ev.room_id);
        }).catch((err) => {
            log.error("Couldn't send warning to user(s) about not supporting PMs", err);
        });
        endTimer({outcome: "success"});
        return;
    }

    if (ev.sender === myUserId || ev.type !== "m.room.message" || !ev.content) {
        endTimer({outcome: "success"});
        return;
    }

    if (this._config.matrix_admin_room && ev.room_id === this._config.matrix_admin_room) {
        this.onMatrixAdminMessage(ev).then(
            () => endTimer({outcome: "success"}),
            (e) => {
                log.error("Failed processing admin message: ", e);
                endTimer({outcome: "fail"});
            }
        );
        return;
    }

    var room = this.getRoomByMatrixRoomId(ev.room_id);
    if (!room) {
        log.warn("Ignoring ev for matrix room with unknown slack channel:" +
            ev.room_id);
        endTimer({outcome: "dropped"});
        return;
    }

    room.onMatrixMessage(ev).then(
        () => endTimer({outcome: "success"}),
        (e) => {
            log.error("Failed procesing matrix message: ", e);
            endTimer({outcome: "fail"});
        }
    );
};

Main.prototype.onMatrixAdminMessage = function(ev) {
    var cmd = ev.content.body;

    // Ignore "# comment" lines as chatter between humans sharing the console
    if (cmd.match(/^\s*#/)) return Promise.resolve();

    log.info("Admin: " + cmd);

    var response = [];
    function respond(message) {
        if (!response) {
            log.info("Command response too late: " + message);
            return;
        }
        response.push(message);
    };
    // Split the command string into optionally-quoted whitespace-separated
    //   tokens. The quoting preserves whitespace within quoted forms
    // TODO(paul): see if there's a "split like a shell does" function we can use
    //   here instead.
    var args = cmd.match(/(?:[^\s"]+|"[^"]*")+/g);
    cmd = args.shift();

    var p;
    var c = AdminCommands[cmd];
    if (c) {
        p = Promise.try(() => {
            return c.run(this, args, respond);
        }).catch((e) => {
            respond("Command failed: " + e);
        });
    }
    else {
        respond("Unrecognised command: " + cmd);
        p = Promise.resolve();
    }

    return p.then(() => {
        if (!response.length) response.push("Done");

        var message = (response.length == 1) ?
            ev.user_id + ": " + response[0] :
            ev.user_id + ":\n" + response.map((s) => "  " + s).join("\n");

        response = null;
        return this.getBotIntent().sendText(ev.room_id, message);
    });
};

// This so-called "link" action is really a multi-function generic provisioning
// interface. It will
//  * Create a BridgedRoom instance, linked to the given Matrix room ID
//  * Associate a webhook_uri to an existing instance
Main.prototype.actionLink = function(opts) {
    var matrix_room_id = opts.matrix_room_id;

    var room = this.getRoomByMatrixRoomId(matrix_room_id);

    var isNew = false;
    if (!room) {
        var inbound_id = this.genInboundId();

        room = new BridgedRoom(this, {
            inbound_id: inbound_id,
            matrix_room_id: matrix_room_id,
        });
        isNew = true;
        this._roomsByMatrixRoomId[matrix_room_id] = room;
        this._stateStorage.trackRoom(matrix_room_id);
    }

    if (opts.slack_webhook_uri) {
        room.updateSlackWebhookUri(opts.slack_webhook_uri);
    }

    if (opts.slack_channel_id) {
        room.updateSlackChannelId(opts.slack_channel_id);
    }

    if (opts.slack_user_token) {
        room.updateSlackUserToken(opts.slack_user_token);
    }

    if (opts.slack_bot_token) {
        room.updateSlackBotToken(opts.slack_bot_token);
        return Promise.all([ room.refreshTeamInfo(), room.refreshUserInfo() ])
            .then(() => {
                if (isNew) this.addBridgedRoom(room);

                if (room.isDirty()) this.putRoomToStore(room);

                return room;
        });
    }

    if (isNew) this.addBridgedRoom(room);

    if (room.isDirty()) {
        this.putRoomToStore(room);
    }

    return Promise.resolve(room);
};

Main.prototype.actionUnlink = function(opts) {
    var matrix_room_id = opts.matrix_room_id;

    var room = this.getRoomByMatrixRoomId(matrix_room_id);
    if (!room) {
        return Promise.reject("Cannot unlink - unknown channel");
    }

    this.removeBridgedRoom(room);
    delete this._roomsByMatrixRoomId[matrix_room_id];
    this._stateStorage.untrackRoom(matrix_room_id);

    var id = room.toEntry().id;
    return this.drainAndLeaveMatrixRoom(matrix_room_id).then(() => {
        return this.getRoomStore().delete({id: id});
    });
};

Main.prototype.run = function(port) {
    var bridge = this._bridge;
    var config = this._config;

    bridge.loadDatabases().then(() => {
        // Legacy-style BridgedRoom instances
        return this.getRoomStore().select({
            matrix_id: {$exists: false},
        })
    }).then((entries) => {
        entries.forEach((entry) => {
            log.error("Ignoring LEGACY room entry in room-store.db", entry);
        });
    }).then(() => {
        return this.getRoomStore().select({
            matrix_id: {$exists: true},
        });
    }).then((entries) => {
        entries.forEach((entry) => {
            // These might be links for legacy-style BridgedRooms, or new-style
            // rooms
            // Only way to tell is via the form of the id
            var result = entry.id.match(/^INTEG-(.*)$/);
            if (result) {
                var room = BridgedRoom.fromEntry(this, entry);
                this.addBridgedRoom(room);
                this._roomsByMatrixRoomId[entry.matrix_id] = room;
                this._stateStorage.trackRoom(entry.matrix_id);
            }
            else {
                log.error("Ignoring LEGACY room link entry", entry);
            }
        });
    }).finally(() => {
        // Send process stats again just to make the counters update sooner after
        // startup
        if (this._metrics) this._metrics.refresh();
    });

    this._slackHookHandler.startAndListen(
        config.slack_hook_port, config.tls
    ).then(() => {
        bridge.run(port, config);
        Provisioning.addAppServicePath(bridge, this);

        // TODO(paul): see above; we had to defer this until now
        this._stateStorage = new StateLookup({
            eventTypes: ["m.room.member", "m.room.power_levels"],
            client: bridge.getIntent().client,
        });

        if (this._metrics) {
            this._metrics.addAppServicePath(bridge);
        }
    });
}

// Code below is the "provisioning"; the commands available over the
// Provisioning API

Main.prototype.checkLinkPermission = function(matrix_room_id, user_id) {
    // We decide to allow a user to link or unlink, if they have a powerlevel
    //   sufficient to affect the 'm.room.power_levels' state; i.e. the
    //   "operator" heuristic.
    return this.getState(matrix_room_id, "m.room.power_levels").then((levels) => {
        var user_level =
            (levels.users && user_id in levels.users) ? levels.users[user_id] :
                levels.users_default;

        var requires_level =
            (levels.events && "m.room.power_levels" in levels.events) ? levels.events["m.room.power_levels"] :
            ("state_default" in levels) ? levels.state_default :
                50;

        return user_level >= requires_level;
    });
};

Provisioning.commands.getbotid = new Provisioning.Command({
    params: [],
    func: function(main, req, res) {
        res.json({bot_user_id: main._bridge.getBot().getUserId()});
    }
});

Provisioning.commands.getlink = new Provisioning.Command({
    params: ["matrix_room_id", "user_id"],
    func: function(main, req, res, matrix_room_id, user_id) {
        var room = main.getRoomByMatrixRoomId(matrix_room_id);
        if (!room) {
            res.status(404).json({error: "Link not found"});
            return;
        }

        log.info("Need to enquire if " + user_id + " is allowed to get links for " + matrix_room_id);

        return main.checkLinkPermission(matrix_room_id, user_id).then((allowed) => {
            if (!allowed) return Promise.reject({
                code: 403,
                text: user_id + " is not allowed to provision links in " + matrix_room_id
            });
        }).then(
            () => {
                // Convert the room 'status' into a scalar 'status'
                var status = room.getStatus();
                if (status.match(/^ready/)) {
                    // OK
                }
                else if(status === "pending-params") {
                    status = "partial";
                }
                else if(status === "pending-name") {
                    status = "pending";
                }
                else {
                    status = "unknown";
                }

                var auth_uri;
                var oauth2 = main.getOAuth2();
                if (oauth2 && !room.getAccessToken()) {
                    // We don't have an auth token but we do have the ability
                    // to ask for one
                    auth_uri = oauth2.makeAuthorizeURL({
                        room: room,
                        state: room.getInboundId(),
                    });
                }

                res.json({
                    status: status,
                    slack_channel_name: room.getSlackChannelName(),
                    slack_webhook_uri: room.getSlackWebhookUri(),
                    // This is slightly a lie
                    matrix_room_id: matrix_room_id,
                    inbound_uri: main.getInboundUrlForRoom(room),
                    auth_uri: auth_uri,
                });
            }
        );
    }
});

Provisioning.commands.link = new Provisioning.Command({
    params: ["matrix_room_id", "user_id"],
    func: function(main, req, res, matrix_room_id, user_id) {
        log.info("Need to enquire if " + user_id + " is allowed to link " + matrix_room_id);

        var params = req.body;
        var opts = {
            matrix_room_id: matrix_room_id,
        };

        opts.slack_webhook_uri = params.slack_webhook_uri;

        return main.checkLinkPermission(matrix_room_id, user_id).then((allowed) => {
            if (!allowed) return Promise.reject({
                code: 403,
                text: user_id + " is not allowed to provision links in " + matrix_room_id,
            });

            return main.actionLink(opts);
        }).then(
            (room) => {
                // Convert the room 'status' into a scalar 'status'
                var status = room.getStatus();
                if (status === "ready") {
                    // OK
                }
                else if(status === "pending-params") {
                    status = "partial";
                }
                else if(status === "pending-name") {
                    status = "pending";
                }
                else {
                    status = "unknown";
                }

                res.json({
                    status: status,
                    slack_channel_name: room.getSlackChannelName(),
                    slack_webhook_uri: room.getSlackWebhookUri(),
                    matrix_room_id: matrix_room_id,
                    inbound_uri: main.getInboundUrlForRoom(room),
                });
            }
        );
    }
});

Provisioning.commands.unlink = new Provisioning.Command({
    params: ["matrix_room_id", "user_id"],
    func: function(main, req, res, matrix_room_id, user_id) {
        log.info("Need to enquire if " + user_id + " is allowed to unlink " + matrix_room_id);

        return main.checkLinkPermission(matrix_room_id, user_id).then((allowed) => {
            if (!allowed) return Promise.reject({
                code: 403,
                text: user_id + " is not allowed to provision links in " + matrix_room_id,
            });

            return main.actionUnlink({matrix_room_id: matrix_room_id});
        }).then(
            ()    => { res.json({}); }
        );
    }
});

module.exports = Main;<|MERGE_RESOLUTION|>--- conflicted
+++ resolved
@@ -1,25 +1,5 @@
 "use strict";
 
-<<<<<<< HEAD
-var Promise = require('bluebird');
-
-var bridgeLib = require("matrix-appservice-bridge");
-var Bridge = bridgeLib.Bridge;
-var Metrics = bridgeLib.PrometheusMetrics;
-var StateLookup = bridgeLib.StateLookup;
-
-var SlackHookHandler = require("./SlackHookHandler");
-var BridgedRoom = require("./BridgedRoom");
-var SlackGhost = require("./SlackGhost");
-var MatrixUser = require("./MatrixUser"); // NB: this is not bridgeLib.MatrixUser !
-
-var AdminCommands = require("./AdminCommands");
-var OAuth2 = require("./OAuth2");
-var Provisioning = require("./Provisioning");
-
-var randomstring = require("randomstring");
-const rp = require('request-promise');
-=======
 const Promise = require('bluebird');
 const BridgeLib = require("matrix-appservice-bridge");
 const Bridge = BridgeLib.Bridge;
@@ -34,7 +14,7 @@
 const Provisioning = require("./Provisioning");
 const randomstring = require("randomstring");
 const log = require("matrix-appservice-bridge").Logging.get("Main");
->>>>>>> 5c801bd8
+const rp = require('request-promise');
 
 function Main(config) {
     var self = this;
@@ -215,7 +195,7 @@
     if (message.team_domain) {
         return Promise.resolve(message.team_domain);
     }
-    
+
     if (!message.team_id) {
         return Promise.reject("Cannot determine team, no id given.");
     }
@@ -239,7 +219,7 @@
             console.error(`Trying to fetch the ${message.team_id} team.`, response);
             return Promise.resolve();
         }
-        console.log("Got new team:", response);
+        log.info("Got new team:", response);
         this._teams.set(message.team_id, response.team);
         return response.team.domain;
     });
