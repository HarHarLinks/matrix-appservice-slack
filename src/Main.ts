--- conflicted
+++ resolved
@@ -35,11 +35,8 @@
 import { Datastore } from "./datastore/Models";
 import { NedbDatastore } from "./datastore/NedbDatastore";
 import { PgDatastore } from "./datastore/postgres/PgDatastore";
-<<<<<<< HEAD
 import { SlackClientFactory } from "./SlackClientFactory";
-=======
 import { Response } from "express";
->>>>>>> 819364b3
 
 const log = Logging.get("Main");
 
