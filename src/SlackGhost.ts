--- conflicted
+++ resolved
@@ -60,12 +60,8 @@
     }
     private atime?: number;
     private userInfoCache?: ISlackUser;
-<<<<<<< HEAD
-    private userInfoLoading?: rp.RequestPromise<{user?: ISlackUser}>;
     private typingInRooms: Set<string> = new Set();
-=======
     private userInfoLoading?: Promise<UsersInfoResponse>;
->>>>>>> b4c6d6b4
     constructor(
         private main: Main,
         private userId?: string,
